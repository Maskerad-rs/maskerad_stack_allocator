--- conflicted
+++ resolved
@@ -38,9 +38,5 @@
     }
 }
 
-<<<<<<< HEAD
-pub type AllocationResult<T> = Result<T, AllocationError>;
-=======
 /// A simple typedef, for convenience.
-pub type AllocationResult<T> = Result<T, AllocationError>;
->>>>>>> b0c54a5d
+pub type AllocationResult<T> = Result<T, AllocationError>;